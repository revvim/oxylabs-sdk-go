package serp

import (
	"context"
	"encoding/json"
	"fmt"

	"github.com/mslmio/oxylabs-sdk-go/internal"
	"github.com/mslmio/oxylabs-sdk-go/oxylabs"
)

// ScrapeYandexSearch scrapes yandex with async polling runtime via Oxylabs SERP API
// and yandex_search as source.
func (c *SerpClientAsync) ScrapeYandexSearch(
	query string,
	opts ...*YandexSearchOpts,
) (chan *SerpResp, error) {
	ctx, cancel := context.WithTimeout(context.Background(), internal.DefaultTimeout)
	defer cancel()

	return c.ScrapeYandexSearchCtx(ctx, query, opts...)
}

// ScrapeYandexSearchCtx scrapes yandex with async polling runtime via Oxylabs SERP API
// and yandex_search as source.
// The provided context allows customization of the HTTP req, including setting timeouts.
func (c *SerpClientAsync) ScrapeYandexSearchCtx(
	ctx context.Context,
	query string,
	opts ...*YandexSearchOpts,
) (chan *SerpResp, error) {
	internalRespChan := make(chan *internal.Resp)
	serpRespChan := make(chan *SerpResp)
	errChan := make(chan error)

	// Prepare options.
	opt := &YandexSearchOpts{}
	if len(opts) > 0 && opts[len(opts)-1] != nil {
		opt = opts[len(opts)-1]
	}

	// Set defaults.
	internal.SetDefaultDomain(&opt.Domain)
	internal.SetDefaultStartPage(&opt.StartPage)
	internal.SetDefaultLimit(&opt.Limit, internal.DefaultLimit_SERP)
	internal.SetDefaultPages(&opt.Pages)
	internal.SetDefaultUserAgent(&opt.UserAgent)

	// Check the validity of the parameters.
	err := opt.checkParameterValidity()
	if err != nil {
		return nil, err
	}

	// Prepare the payload.
	payload := map[string]interface{}{
		"source":          oxylabs.YandexSearch,
		"domain":          opt.Domain,
		"query":           query,
		"start_page":      opt.StartPage,
		"pages":           opt.Pages,
		"limit":           opt.Limit,
		"locale":          opt.Locale,
		"geo_location":    opt.GeoLocation,
		"user_agent_type": opt.UserAgent,
		"callback_url":    opt.CallbackUrl,
	}

	// Add custom parsing instructions to the payload if provided.
	customParserFlag := false
	if opt.ParseInstructions != nil {
		payload["parse"] = true
		payload["parsing_instructions"] = &opt.ParseInstructions
		customParserFlag = true
	}

	// Marshal.
	jsonPayload, err := json.Marshal(payload)
	if err != nil {
		return nil, fmt.Errorf("error marshalling payload: %v", err)
	}

	// Get the job ID.
	jobID, err := c.C.GetJobID(jsonPayload)
	if err != nil {
		return nil, err
	}

	// Poll job status.
	go c.C.PollJobStatus(
		ctx,
		jobID,
		customParserFlag,
		customParserFlag,
		opt.PollInterval,
		internalRespChan,
		errChan,
	)

	// Handle error.
	err = <-errChan
	if err != nil {
		return nil, err
	}

<<<<<<< HEAD
	// Retrieve internal resp and forward it to the
	// external resp channel.
	internalResp := <-internalRespChan
=======
	// Retrieve internal response and forward it to the
	// serp response channel.
>>>>>>> d0675ea5
	go func() {
		internalResp := <-internalRespChan
		serpRespChan <- &SerpResp{*internalResp}
	}()

	return serpRespChan, nil
}

// ScrapeYandexUrl scrapes yandex with async polling runtime via Oxylabs SERP API
// and yandex as source.
func (c *SerpClientAsync) ScrapeYandexUrl(
	url string,
	opts ...*YandexUrlOpts,
) (chan *SerpResp, error) {
	ctx, cancel := context.WithTimeout(context.Background(), internal.DefaultTimeout)
	defer cancel()

	return c.ScrapeYandexUrlCtx(ctx, url, opts...)
}

// ScrapeYandexUrlCtx scrapes yandex with async polling runtime via Oxylabs SERP API
// and yandex as source.
// The provided context allows customization of the HTTP req, including setting timeouts.
func (c *SerpClientAsync) ScrapeYandexUrlCtx(
	ctx context.Context,
	url string,
	opts ...*YandexUrlOpts,
) (chan *SerpResp, error) {
	internalRespChan := make(chan *internal.Resp)
	serpRespChan := make(chan *SerpResp)
	errChan := make(chan error)

	// Check the validity of the URL.
	err := internal.ValidateUrl(url, "yandex")
	if err != nil {
		return nil, err
	}

	// Prepare options.
	opt := &YandexUrlOpts{}
	if len(opts) > 0 && opts[len(opts)-1] != nil {
		opt = opts[len(opts)-1]
	}

	// Set defaults.
	internal.SetDefaultUserAgent(&opt.UserAgent)

	// Check the validity of parameters.
	err = opt.checkParameterValidity()
	if err != nil {
		return nil, err
	}

	// Prepare the payload.
	payload := map[string]interface{}{
		"source":          oxylabs.YandexUrl,
		"url":             url,
		"user_agent_type": opt.UserAgent,
		"render":          opt.Render,
		"callback_url":    opt.CallbackUrl,
	}

	// Add custom parsing instructions to the payload if provided.
	customParserFlag := false
	if opt.ParseInstructions != nil {
		payload["parse"] = true
		payload["parsing_instructions"] = &opt.ParseInstructions
		customParserFlag = true
	}

	// Marshal.
	jsonPayload, err := json.Marshal(payload)
	if err != nil {
		return nil, fmt.Errorf("error marshalling payload: %v", err)
	}

	// Get the job ID.
	jobID, err := c.C.GetJobID(jsonPayload)
	if err != nil {
		return nil, err
	}

	// Poll job status.
	go c.C.PollJobStatus(
		ctx,
		jobID,
		customParserFlag,
		customParserFlag,
		opt.PollInterval,
		internalRespChan,
		errChan,
	)

	// Handle error.
	err = <-errChan
	if err != nil {
		return nil, err
	}

<<<<<<< HEAD
	// Retrieve internal resp and forward it to the
	// external resp channel.
	internalResp := <-internalRespChan
=======
	// Retrieve internal response and forward it to the
	// serp response channel.
>>>>>>> d0675ea5
	go func() {
		internalResp := <-internalRespChan
		serpRespChan <- &SerpResp{*internalResp}
	}()

	return serpRespChan, nil
}<|MERGE_RESOLUTION|>--- conflicted
+++ resolved
@@ -103,14 +103,8 @@
 		return nil, err
 	}
 
-<<<<<<< HEAD
 	// Retrieve internal resp and forward it to the
-	// external resp channel.
-	internalResp := <-internalRespChan
-=======
-	// Retrieve internal response and forward it to the
-	// serp response channel.
->>>>>>> d0675ea5
+	// serp resp channel.
 	go func() {
 		internalResp := <-internalRespChan
 		serpRespChan <- &SerpResp{*internalResp}
@@ -210,14 +204,8 @@
 		return nil, err
 	}
 
-<<<<<<< HEAD
 	// Retrieve internal resp and forward it to the
-	// external resp channel.
-	internalResp := <-internalRespChan
-=======
-	// Retrieve internal response and forward it to the
-	// serp response channel.
->>>>>>> d0675ea5
+	// serp resp channel.
 	go func() {
 		internalResp := <-internalRespChan
 		serpRespChan <- &SerpResp{*internalResp}
